__author__ = "Max Dippel, Michael Burkart and Matthias Urban"
__version__ = "0.0.1"
__license__ = "BSD"

from autoPyTorch.pipeline.base.pipeline_node import PipelineNode
from autoPyTorch.utils.config.config_option import ConfigOption
from autoPyTorch.components.preprocessing.preprocessor_base import PreprocessorBase
from autoPyTorch.utils.configspace_wrapper import ConfigWrapper
import ConfigSpace
import ConfigSpace.hyperparameters as CSH
from sklearn.compose import ColumnTransformer
from sklearn.base import BaseEstimator, TransformerMixin
from scipy.sparse.csr import csr_matrix

class NormalizationStrategySelector(PipelineNode):
    def __init__(self):
        super(NormalizationStrategySelector, self).__init__()

        self.normalization_strategies = {'none': None}

    def fit(self, hyperparameter_config, X, train_indices, dataset_info):
        hyperparameter_config = ConfigWrapper(self.get_name(), hyperparameter_config)

        normalizer_name = hyperparameter_config['normalization_strategy']

        if normalizer_name == 'none':
            return {'normalizer': None}

        if isinstance(X, csr_matrix):
            normalizer = self.normalization_strategies[normalizer_name](with_mean=False)
        else:
            normalizer = self.normalization_strategies[normalizer_name]()
        
        transformer = ColumnTransformer(transformers=[("normalize", normalizer, [i for i, c in enumerate(dataset_info.categorical_features) if not c])],
                                        remainder='passthrough')

        transformer.fit(X[train_indices])

        X = transformer.transform(X)
        
        dataset_info.categorical_features = sorted(dataset_info.categorical_features)

        return {'X': X, 'normalizer': transformer, 'dataset_info': dataset_info}

    def predict(self, X, normalizer):
        if normalizer is None:
            return {'X': X}
        return {'X': normalizer.transform(X)}

    def add_normalization_strategy(self, name, normalization_type, is_default_normalization_strategy=False):
        """Add a normalization strategy.
        Will be called with {pipeline_config, X, Y}
        
        Arguments:
            name {string} -- name of normalization strategy for definition in config
            normalization_strategy {function} -- callable with {pipeline_config, X}
            is_default_normalization_strategy {bool} -- should the given normalization_strategy be the default normalization_strategy if not specified in config
        """

        if (not issubclass(normalization_type, BaseEstimator) and not issubclass(normalization_type, TransformerMixin)):
            raise ValueError("normalization_type must be subclass of BaseEstimator")
        self.normalization_strategies[name] = normalization_type

    def remove_normalization_strategy(self, name):
        del self.normalization_strategies[name]

    def get_pipeline_config_options(self):
        options = [
            ConfigOption(name="normalization_strategies", default=list(self.normalization_strategies.keys()), type=str, list=True, choices=list(self.normalization_strategies.keys())),
        ]
        return options
    
    def get_hyperparameter_search_space(self, dataset_info=None, **pipeline_config):
        pipeline_config = self.pipeline.get_pipeline_config(**pipeline_config)
        cs = ConfigSpace.ConfigurationSpace()

<<<<<<< HEAD
        possible_normalization_strategies = list(set(pipeline_config["normalization_strategies"]).intersection(self.normalization_strategies.keys()))
        cs.add_hyperparameter(CSH.CategoricalHyperparameter("normalization_strategy", possible_normalization_strategies))
=======
        possible_normalization_strategies = set(pipeline_config["normalization_strategies"]).intersection(self.normalization_strategies.keys())
        cs.add_hyperparameter(CSH.CategoricalHyperparameter("normalization_strategy", sorted(possible_normalization_strategies)))
>>>>>>> 00dba16a

        self._check_search_space_updates()
        return cs<|MERGE_RESOLUTION|>--- conflicted
+++ resolved
@@ -74,13 +74,8 @@
         pipeline_config = self.pipeline.get_pipeline_config(**pipeline_config)
         cs = ConfigSpace.ConfigurationSpace()
 
-<<<<<<< HEAD
-        possible_normalization_strategies = list(set(pipeline_config["normalization_strategies"]).intersection(self.normalization_strategies.keys()))
-        cs.add_hyperparameter(CSH.CategoricalHyperparameter("normalization_strategy", possible_normalization_strategies))
-=======
         possible_normalization_strategies = set(pipeline_config["normalization_strategies"]).intersection(self.normalization_strategies.keys())
         cs.add_hyperparameter(CSH.CategoricalHyperparameter("normalization_strategy", sorted(possible_normalization_strategies)))
->>>>>>> 00dba16a
 
         self._check_search_space_updates()
         return cs
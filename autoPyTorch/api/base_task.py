import copy
import json
import logging.handlers
import math
import multiprocessing
import os
import sys
import tempfile
import time
import typing
import unittest.mock
import uuid
import warnings
from abc import abstractmethod
from typing import Any, Callable, Dict, List, Optional, Union, cast

from ConfigSpace.configuration_space import Configuration, ConfigurationSpace

import dask

import joblib

import numpy as np

import pandas as pd

from smac.runhistory.runhistory import RunHistory
from smac.stats.stats import Stats
from smac.tae import StatusType

from autoPyTorch.constants import (
    REGRESSION_TASKS,
    STRING_TO_OUTPUT_TYPES,
    STRING_TO_TASK_TYPES,
)
from autoPyTorch.datasets.base_dataset import BaseDataset
from autoPyTorch.datasets.resampling_strategy import CrossValTypes, HoldoutValTypes
from autoPyTorch.ensemble.ensemble_builder import EnsembleBuilderManager
from autoPyTorch.ensemble.ensemble_selection import EnsembleSelection
from autoPyTorch.ensemble.singlebest_ensemble import SingleBest
from autoPyTorch.evaluation.abstract_evaluator import fit_and_suppress_warnings
from autoPyTorch.evaluation.tae import ExecuteTaFuncWithQueue, get_cost_of_crash
from autoPyTorch.optimizer.smbo import AutoMLSMBO
from autoPyTorch.pipeline.base_pipeline import BasePipeline
from autoPyTorch.pipeline.components.setup.traditional_ml.classifier_models import get_available_classifiers
from autoPyTorch.pipeline.components.training.metrics.base import autoPyTorchMetric
from autoPyTorch.pipeline.components.training.metrics.utils import calculate_score, get_metrics
from autoPyTorch.utils.backend import Backend, create
from autoPyTorch.utils.common import FitRequirement, replace_string_bool_to_bool
from autoPyTorch.utils.hyperparameter_search_space_update import HyperparameterSearchSpaceUpdates
from autoPyTorch.utils.logging_ import (
    PicklableClientLogger,
    get_named_client_logger,
    setup_logger,
    start_log_server,
)
from autoPyTorch.utils.pipeline import get_configuration_space, get_dataset_requirements
from autoPyTorch.utils.stopwatch import StopWatch


def _pipeline_predict(pipeline: BasePipeline,
                      X: Union[np.ndarray, pd.DataFrame],
                      batch_size: int,
                      logger: PicklableClientLogger,
                      task: int) -> np.ndarray:
    @typing.no_type_check
    def send_warnings_to_log(
            message, category, filename, lineno, file=None, line=None):
        logger.debug('%s:%s: %s:%s' % (filename, lineno, category.__name__, message))
        return

    X_ = X.copy()
    with warnings.catch_warnings():
        warnings.showwarning = send_warnings_to_log
        if task in REGRESSION_TASKS:
            # Voting regressor does not support batch size
            prediction = pipeline.predict(X_)
        else:
            # Voting classifier predict proba does not support batch size
            prediction = pipeline.predict_proba(X_)
            # Check that all probability values lie between 0 and 1.
            if not ((prediction >= 0).all() and (prediction <= 1).all()):
                np.set_printoptions(threshold=sys.maxsize)
                raise ValueError("For {}, prediction probability not within [0, 1]: {}/{}!".format(
                    pipeline,
                    prediction,
                    np.sum(prediction, axis=1)
                ))

    if len(prediction.shape) < 1 or len(X_.shape) < 1 or \
            X_.shape[0] < 1 or prediction.shape[0] != X_.shape[0]:
        logger.warning(
            "Prediction shape for model %s is %s while X_.shape is %s",
            pipeline, str(prediction.shape), str(X_.shape)
        )
    return prediction


class BaseTask:
    """
    Base class for the tasks that serve as API to the pipelines.
    Args:
        seed (int), (default=1): seed to be used for reproducibility.
        n_jobs (int), (default=1): number of consecutive processes to spawn.
        logging_config (Optional[Dict]): specifies configuration
            for logging, if None, it is loaded from the logging.yaml
        ensemble_size (int), (default=50): Number of models added to the ensemble built by
            Ensemble selection from libraries of models.
            Models are drawn with replacement.
        ensemble_nbest (int), (default=50): only consider the ensemble_nbest
            models to build the ensemble
        max_models_on_disc (int), (default=50): maximum number of models saved to disc.
            Also, controls the size of the ensemble as any additional models will be deleted.
            Must be greater than or equal to 1.
        temporary_directory (str): folder to store configuration output and log file
        output_directory (str): folder to store predictions for optional test set
        delete_tmp_folder_after_terminate (bool): determines whether to delete the temporary directory,
            when finished
        include_components (Optional[Dict]): If None, all possible components are used.
            Otherwise specifies set of components to use.
        exclude_components (Optional[Dict]): If None, all possible components are used.
            Otherwise specifies set of components not to use. Incompatible with include
            components
    """

    def __init__(
        self,
        seed: int = 1,
        n_jobs: int = 1,
        logging_config: Optional[Dict] = None,
        ensemble_size: int = 50,
        ensemble_nbest: int = 50,
        max_models_on_disc: int = 50,
        temporary_directory: Optional[str] = None,
        output_directory: Optional[str] = None,
        delete_tmp_folder_after_terminate: bool = True,
        delete_output_folder_after_terminate: bool = True,
        include_components: Optional[Dict] = None,
        exclude_components: Optional[Dict] = None,
        backend: Optional[Backend] = None,
        resampling_strategy: Union[CrossValTypes, HoldoutValTypes] = HoldoutValTypes.holdout_validation,
        resampling_strategy_args: Optional[Dict[str, Any]] = None,
        search_space_updates: Optional[HyperparameterSearchSpaceUpdates] = None,
        task_type: Optional[str] = None
    ) -> None:
        self.seed = seed
        self.n_jobs = n_jobs
        self.ensemble_size = ensemble_size
        self.ensemble_nbest = ensemble_nbest
        self.max_models_on_disc = max_models_on_disc
        self.logging_config: Optional[Dict] = logging_config
        self.include_components: Optional[Dict] = include_components
        self.exclude_components: Optional[Dict] = exclude_components
        self._temporary_directory = temporary_directory
        self._output_directory = output_directory
        if backend is not None:
            self._backend = backend
        else:
            self._backend = create(
                temporary_directory=self._temporary_directory,
                output_directory=self._output_directory,
                delete_tmp_folder_after_terminate=delete_tmp_folder_after_terminate,
                delete_output_folder_after_terminate=delete_output_folder_after_terminate,
            )
<<<<<<< HEAD
        self.task_type = task_type
=======
        self.task_type = task_type or ""
>>>>>>> dce6a5c1
        self._stopwatch = StopWatch()

        self.pipeline_options = replace_string_bool_to_bool(json.load(open(
            os.path.join(os.path.dirname(__file__), '../configs/default_pipeline_options.json'))))

        self.search_space: Optional[ConfigurationSpace] = None
        self._dataset_requirements: Optional[List[FitRequirement]] = None
        self._metric: Optional[autoPyTorchMetric] = None
        self._logger: Optional[PicklableClientLogger] = None
        self.run_history: Optional[RunHistory] = None
        self.trajectory: Optional[List] = None
        self.dataset_name: Optional[str] = None
        self.cv_models_: Dict = {}

        # By default try to use the TCP logging port or get a new port
        self._logger_port = logging.handlers.DEFAULT_TCP_LOGGING_PORT

        # Store the resampling strategy from the dataset, to load models as needed
        self.resampling_strategy = resampling_strategy
        self.resampling_strategy_args = resampling_strategy_args

        self.stop_logging_server = None  # type: Optional[multiprocessing.synchronize.Event]

        self.search_space_updates = search_space_updates
        if search_space_updates is not None:
            if not isinstance(self.search_space_updates,
                              HyperparameterSearchSpaceUpdates):
                raise ValueError("Expected search space updates to be of instance"
                                 " HyperparameterSearchSpaceUpdates got {}".format(type(self.search_space_updates)))

    @abstractmethod
    def _get_required_dataset_properties(self, dataset: BaseDataset) -> Dict[str, Any]:
        """
        given a pipeline type, this function returns the
        dataset properties required by the dataset object
        """
        raise NotImplementedError

    @abstractmethod
    def build_pipeline(self, dataset_properties: Dict[str, Any]) -> BasePipeline:
        """
        Build pipeline according to current task
        and for the passed dataset properties
        Args:
            dataset_properties (Dict[str,Any]):

        Returns:

        """
        raise NotImplementedError

    def set_pipeline_config(
            self,
            **pipeline_config_kwargs: Any) -> None:
        """
        Check whether arguments are valid and
        then sets them to the current pipeline
        configuration.
        Args:
            **pipeline_config_kwargs: Valid config options include "num_run",
            "device", "budget_type", "epochs", "runtime", "torch_num_threads",
            "early_stopping", "use_tensorboard_logger", "use_pynisher",
            "metrics_during_training"

        Returns:
            None
        """
        unknown_keys = []
        for option, value in pipeline_config_kwargs.items():
            if option in self.pipeline_options.keys():
                pass
            else:
                unknown_keys.append(option)

        if len(unknown_keys) > 0:
            raise ValueError("Invalid configuration arguments given {},"
                             " expected arguments to be in {}".
                             format(unknown_keys, self.pipeline_options.keys()))

        self.pipeline_options.update(pipeline_config_kwargs)

    def get_pipeline_options(self) -> dict:
        """
        Returns the current pipeline configuration.
        """
        return self.pipeline_options

    # def set_search_space(self, search_space: ConfigurationSpace) -> None:
    #     """
    #     Update the search space.
    #     """
    #     raise NotImplementedError
    #
    def get_search_space(self, dataset: BaseDataset = None) -> ConfigurationSpace:
        """
        Returns the current search space as ConfigurationSpace object.
        """
        if self.search_space is not None:
            return self.search_space
        elif dataset is not None:
            dataset_requirements = get_dataset_requirements(
                info=self._get_required_dataset_properties(dataset))
            return get_configuration_space(info=dataset.get_dataset_properties(dataset_requirements),
                                           include=self.include_components,
                                           exclude=self.exclude_components,
                                           search_space_updates=self.search_space_updates)
        raise Exception("No search space initialised and no dataset passed. "
                        "Can't create default search space without the dataset")

    def _get_logger(self, name: str) -> PicklableClientLogger:
        """
        Instantiates the logger used throughout the experiment
        Args:
            name (str): name of the log file,
            usually the dataset name

        Returns:
            PicklableClientLogger
        """
        logger_name = 'AutoPyTorch:%s:%d' % (name, self.seed)

        # Setup the configuration for the logger
        # This is gonna be honored by the server
        # Which is created below
        setup_logger(
            filename='%s.log' % str(logger_name),
            logging_config=self.logging_config,
            output_dir=self._backend.temporary_directory,
        )

        # As AutoPyTorch works with distributed process,
        # we implement a logger server that can receive tcp
        # pickled messages. They are unpickled and processed locally
        # under the above logging configuration setting
        # We need to specify the logger_name so that received records
        # are treated under the logger_name ROOT logger setting
        context = multiprocessing.get_context('spawn')
        self.stop_logging_server = context.Event()
        port = context.Value('l')  # be safe by using a long
        port.value = -1

        # "BaseContext" has no attribute "Process" motivates to ignore the attr check
        self.logging_server = context.Process(  # type: ignore [attr-defined]
            target=start_log_server,
            kwargs=dict(
                host='localhost',
                logname=logger_name,
                event=self.stop_logging_server,
                port=port,
                filename='%s.log' % str(logger_name),
                logging_config=self.logging_config,
                output_dir=self._backend.temporary_directory,
            ),
        )

        self.logging_server.start()

        while True:
            with port.get_lock():
                if port.value == -1:
                    time.sleep(0.01)
                else:
                    break

        self._logger_port = int(port.value)

        return get_named_client_logger(
            name=logger_name,
            host='localhost',
            port=self._logger_port,
        )

    def _clean_logger(self) -> None:
        """
        cleans the logging server created
        Returns:

        """
        if not hasattr(self, 'stop_logging_server') or self.stop_logging_server is None:
            return

        # Clean up the logger
        if self.logging_server.is_alive():
            self.stop_logging_server.set()

            # We try to join the process, after we sent
            # the terminate event. Then we try a join to
            # nicely join the event. In case something
            # bad happens with nicely trying to kill the
            # process, we execute a terminate to kill the
            # process.
            self.logging_server.join(timeout=5)
            self.logging_server.terminate()
            del self.stop_logging_server

    def _create_dask_client(self) -> None:
        """
        creates the dask client that is used to parallelize
        the training of pipelines
        Returns:
            None
        """
        self._is_dask_client_internally_created = True
        dask.config.set({'distributed.worker.daemon': False})
        self._dask_client = dask.distributed.Client(
            dask.distributed.LocalCluster(
                n_workers=self.n_jobs,
                processes=True,
                threads_per_worker=1,
                # We use the temporal directory to save the
                # dask workers, because deleting workers
                # more time than deleting backend directories
                # This prevent an error saying that the worker
                # file was deleted, so the client could not close
                # the worker properly
                local_directory=tempfile.gettempdir(),
                # Memory is handled by the pynisher, not by the dask worker/nanny
                memory_limit=0,
            ),
            # Heartbeat every 10s
            heartbeat_interval=10000,
        )

    def _close_dask_client(self) -> None:
        """
        Closes the created dask client
        Returns:
            None
        """
        if (
                hasattr(self, '_is_dask_client_internally_created')
                and self._is_dask_client_internally_created
                and self._dask_client
        ):
            self._dask_client.shutdown()
            self._dask_client.close()
            del self._dask_client
            self._dask_client = None
            self._is_dask_client_internally_created = False
            del self._is_dask_client_internally_created

    def _load_models(self) -> bool:

        """
        Loads the models saved in the temporary directory
        during the smac run and the final ensemble created

        Returns:
            None
        """
        if self.resampling_strategy is None:
            raise ValueError("Resampling strategy is needed to determine what models to load")
        self.ensemble_ = self._backend.load_ensemble(self.seed)

        # If no ensemble is loaded, try to get the best performing model
        if not self.ensemble_:
            self.ensemble_ = self._load_best_individual_model()

        if self.ensemble_:
            identifiers = self.ensemble_.get_selected_model_identifiers()
            self.models_ = self._backend.load_models_by_identifiers(identifiers)
            if isinstance(self.resampling_strategy, CrossValTypes):
                self.cv_models_ = self._backend.load_cv_models_by_identifiers(identifiers)

            if isinstance(self.resampling_strategy, CrossValTypes):
                if len(self.cv_models_) == 0:
                    raise ValueError('No models fitted!')

        elif 'pipeline' not in self._disable_file_output:
            model_names = self._backend.list_all_models(self.seed)

            if len(model_names) == 0:
                raise ValueError('No models fitted!')

            self.models_ = {}

        else:
            self.models_ = {}

        return True

    def _load_best_individual_model(self) -> SingleBest:
        """
        In case of failure during ensemble building,
        this method returns the single best model found
        by AutoML.
        This is a robust mechanism to be able to predict,
        even though no ensemble was found by ensemble builder.
        """

        if self._metric is None:
            raise ValueError("Providing a metric to AutoPytorch is required to fit a model. "
                             "A default metric could not be inferred. Please check the log "
                             "for error messages."
                             )

        # SingleBest contains the best model found by AutoML
        ensemble = SingleBest(
            metric=self._metric,
            seed=self.seed,
            run_history=self.run_history,
            backend=self._backend,
        )
        if self._logger is None:
            warnings.warn(
                "No valid ensemble was created. Please check the log"
                "file for errors. Default to the best individual estimator:{}".format(
                    ensemble.identifiers_
                )
            )
        else:
            self._logger.exception(
                "No valid ensemble was created. Please check the log"
                "file for errors. Default to the best individual estimator:{}".format(
                    ensemble.identifiers_
                )
            )

        return ensemble

    def _do_dummy_prediction(self, num_run: int) -> None:

        assert self._metric is not None
        assert self._logger is not None

        self._logger.info("Starting to create dummy predictions.")

        memory_limit = self._memory_limit
        if memory_limit is not None:
            memory_limit = int(math.ceil(memory_limit))

        scenario_mock = unittest.mock.Mock()
        scenario_mock.wallclock_limit = self._time_for_task
        # This stats object is a hack - maybe the SMAC stats object should
        # already be generated here!
        stats = Stats(scenario_mock)
        stats.start_timing()
        ta = ExecuteTaFuncWithQueue(
            backend=self._backend,
            seed=self.seed,
            metric=self._metric,
            logger=self._logger,
            cost_for_crash=get_cost_of_crash(self._metric),
            abort_on_first_run_crash=False,
            initial_num_run=num_run,
            stats=stats,
            memory_limit=memory_limit,
            disable_file_output=True if len(self._disable_file_output) > 0 else False,
            all_supported_metrics=self._all_supported_metrics
        )

        status, cost, runtime, additional_info = ta.run(num_run, cutoff=self._time_for_task)
        if status == StatusType.SUCCESS:
            self._logger.info("Finished creating dummy predictions.")
        else:
            if additional_info.get('exitcode') == -6:
                self._logger.error(
                    "Dummy prediction failed with run state %s. "
                    "The error suggests that the provided memory limits were too tight. Please "
                    "increase the 'ml_memory_limit' and try again. If this does not solve your "
                    "problem, please open an issue and paste the additional output. "
                    "Additional output: %s.",
                    str(status), str(additional_info),
                )
                # Fail if dummy prediction fails.
                raise ValueError(
                    "Dummy prediction failed with run state %s. "
                    "The error suggests that the provided memory limits were too tight. Please "
                    "increase the 'ml_memory_limit' and try again. If this does not solve your "
                    "problem, please open an issue and paste the additional output. "
                    "Additional output: %s." %
                    (str(status), str(additional_info)),
                )

            else:
                self._logger.error(
                    "Dummy prediction failed with run state %s and additional output: %s.",
                    str(status), str(additional_info),
                )
                # Fail if dummy prediction fails.
                raise ValueError(
                    "Dummy prediction failed with run state %s and additional output: %s."
                    % (str(status), str(additional_info))
                )

    def _do_traditional_prediction(self, num_run: int, time_for_traditional: int) -> int:

        assert self._metric is not None
        assert self._logger is not None

        self._logger.info("Starting to create dummy predictions.")

        memory_limit = self._memory_limit
        if memory_limit is not None:
            memory_limit = int(math.ceil(memory_limit))
        available_classifiers = get_available_classifiers()
        dask_futures = list()
        time_for_traditional_classifier_sec = int(time_for_traditional / len(available_classifiers))
        for n_r, classifier in enumerate(available_classifiers, start=num_run):
            start_time = time.time()
            scenario_mock = unittest.mock.Mock()
            scenario_mock.wallclock_limit = time_for_traditional_classifier_sec
            # This stats object is a hack - maybe the SMAC stats object should
            # already be generated here!
            stats = Stats(scenario_mock)
            stats.start_timing()
            ta = ExecuteTaFuncWithQueue(
                backend=self._backend,
                seed=self.seed,
                metric=self._metric,
                logger=self._logger,
                cost_for_crash=get_cost_of_crash(self._metric),
                abort_on_first_run_crash=False,
                initial_num_run=num_run,
                stats=stats,
                memory_limit=memory_limit,
                disable_file_output=True if len(self._disable_file_output) > 0 else False,
                all_supported_metrics=self._all_supported_metrics
            )
            dask_futures.append((classifier, self._dask_client.submit(ta.run, config=classifier,
                                                                      cutoff=time_for_traditional_classifier_sec)))

            # In the case of a serial execution, calling submit halts the run for a resource
            # dynamically adjust time in this case
            time_for_traditional_classifier_sec -= int(time.time() - start_time)
            num_run = n_r

        for (classifier, future) in dask_futures:
            status, cost, runtime, additional_info = future.result()
            if status == StatusType.SUCCESS:
                self._logger.info("Finished creating predictions for {}".format(classifier))
            else:
                if additional_info.get('exitcode') == -6:
                    self._logger.error(
                        "Traditional prediction for %s failed with run state %s. "
                        "The error suggests that the provided memory limits were too tight. Please "
                        "increase the 'ml_memory_limit' and try again. If this does not solve your "
                        "problem, please open an issue and paste the additional output. "
                        "Additional output: %s.",
                        classifier, str(status), str(additional_info),
                    )
                else:
                    # TODO: add check for timeout, and provide feedback to user to consider increasing the time limit
                    self._logger.error(
                        "Traditional prediction for %s failed with run state %s and additional output: %s.",
                        classifier, str(status), str(additional_info),
                    )
        return num_run

    def _search(
            self,
            optimize_metric: str,
            dataset: BaseDataset,
            budget_type: Optional[str] = None,
            budget: Optional[float] = None,
            total_walltime_limit: int = 100,
            func_eval_time_limit: int = 60,
            traditional_per_total_budget: float = 0.1,
            memory_limit: Optional[int] = 4096,
            smac_scenario_args: Optional[Dict[str, Any]] = None,
            get_smac_object_callback: Optional[Callable] = None,
            all_supported_metrics: bool = True,
            precision: int = 32,
            disable_file_output: List = [],
            load_models: bool = True,
    ) -> 'BaseTask':
        """
        Search for the best pipeline configuration for the given dataset.

        Fit both optimizes the machine learning models and builds an ensemble out of them.
        To disable ensembling, set ensemble_size==0.
        using the optimizer.
        Args:
            dataset (Dataset):
                The argument that will provide the dataset splits. It is
                a subclass of the  base dataset object which can
                generate the splits based on different restrictions.
                Providing X_train, y_train and dataset together is not supported.
            optimize_metric (str): name of the metric that is used to
                evaluate a pipeline.
            budget_type (Optional[str]):
                Type of budget to be used when fitting the pipeline.
                Either 'epochs' or 'runtime'. If not provided, uses
                the default in the pipeline config ('epochs')
            budget (Optional[float]):
                Budget to fit a single run of the pipeline. If not
                provided, uses the default in the pipeline config
            total_walltime_limit (int), (default=100): Time limit
                in seconds for the search of appropriate models.
                By increasing this value, autopytorch has a higher
                chance of finding better models.
            func_eval_time_limit (int), (default=60): Time limit
                for a single call to the machine learning model.
                Model fitting will be terminated if the machine
                learning algorithm runs over the time limit. Set
                this value high enough so that typical machine
                learning algorithms can be fit on the training
                data.
            traditional_per_total_budget (float), (default=0.1):
                Percent of total walltime to be allocated for
                running traditional classifiers.
            memory_limit (Optional[int]), (default=4096): Memory
                limit in MB for the machine learning algorithm. autopytorch
                will stop fitting the machine learning algorithm if it tries
                to allocate more than memory_limit MB. If None is provided,
                no memory limit is set. In case of multi-processing, memory_limit
                will be per job. This memory limit also applies to the ensemble
                creation process.
            smac_scenario_args (Optional[Dict]): Additional arguments inserted
                into the scenario of SMAC. See the
                [SMAC documentation] (https://automl.github.io/SMAC3/master/options.html?highlight=scenario#scenario)
                for a list of available arguments.
            get_smac_object_callback (Optional[Callable]): Callback function
                to create an object of class
                [smac.optimizer.smbo.SMBO](https://automl.github.io/SMAC3/master/apidoc/smac.optimizer.smbo.html).
                The function must accept the arguments scenario_dict,
                instances, num_params, runhistory, seed and ta. This is
                an advanced feature. Use only if you are familiar with
                [SMAC](https://automl.github.io/SMAC3/master/index.html).
            all_supported_metrics (bool), (default=True): if True, all
                metrics supporting current task will be calculated
                for each pipeline and results will be available via cv_results
            precision (int), (default=32): Numeric precision used when loading
                ensemble data. Can be either '16', '32' or '64'.
            disable_file_output (Union[bool, List]):
            load_models (bool), (default=True): Whether to load the
                models after fitting AutoPyTorch.

        Returns:
            self

        """

        if self.task_type != dataset.task_type:
            raise ValueError("Incompatible dataset entered for current task,"
                             "expected dataset to have task type :{} got "
                             ":{}".format(self.task_type, dataset.task_type))

        # Initialise information needed for the experiment
        experiment_task_name = 'runSearch'
        dataset_requirements = get_dataset_requirements(
            info=self._get_required_dataset_properties(dataset))
        self._dataset_requirements = dataset_requirements
        dataset_properties = dataset.get_dataset_properties(dataset_requirements)
        self._stopwatch.start_task(experiment_task_name)
        self.dataset_name = dataset.dataset_name
        if self._logger is None:
            self._logger = self._get_logger(self.dataset_name)
        self._all_supported_metrics = all_supported_metrics
        self._disable_file_output = disable_file_output
        self._memory_limit = memory_limit
        self._time_for_task = total_walltime_limit
        # Save start time to backend
        self._backend.save_start_time(str(self.seed))

        self._backend.save_datamanager(dataset)

        self._metric = get_metrics(
            names=[optimize_metric], dataset_properties=dataset_properties)[0]

        self.search_space = self.get_search_space(dataset)

        budget_config: Dict[str, Union[float, str]] = {}
        if budget_type is not None and budget is not None:
            budget_config['budget_type'] = budget_type
            budget_config[budget_type] = budget
        elif budget_type is not None or budget is not None:
            raise ValueError(
                "budget type was not specified in budget_config"
            )

        if self.task_type is None:
            raise ValueError("Cannot interpret task type from the dataset")

        self._create_dask_client()

        # ============> Run dummy predictions
        num_run = 1
        dummy_task_name = 'runDummy'
        self._stopwatch.start_task(dummy_task_name)
        self._do_dummy_prediction(num_run)
        self._stopwatch.stop_task(dummy_task_name)

        # ============> Run traditional ml

        traditional_task_name = 'runTraditional'
        self._stopwatch.start_task(traditional_task_name)
        elapsed_time = self._stopwatch.wall_elapsed(self.dataset_name)
        time_for_traditional = int(traditional_per_total_budget * max(0, (self._time_for_task - elapsed_time)))
        if time_for_traditional <= 0:
            if traditional_per_total_budget > 0:
                raise ValueError("Not enough time allocated to run traditional algorithms")
        elif traditional_per_total_budget != 0:
            num_run = self._do_traditional_prediction(num_run=num_run + 1, time_for_traditional=time_for_traditional)
        self._stopwatch.stop_task(traditional_task_name)

        # ============> Starting ensemble
        elapsed_time = self._stopwatch.wall_elapsed(self.dataset_name)
        time_left_for_ensembles = max(0, total_walltime_limit - elapsed_time)
        proc_ensemble = None
        if time_left_for_ensembles <= 0:
            # Fit only raises error when ensemble_size is not zero but
            # time_left_for_ensembles is zero.
            if self.ensemble_size > 0:
                raise ValueError("Not starting ensemble builder because there "
                                 "is no time left. Try increasing the value "
                                 "of time_left_for_this_task.")
        elif self.ensemble_size <= 0:
            self._logger.info("Not starting ensemble builder as ensemble size is 0")
        else:
            self._logger.info("Starting ensemble")
            ensemble_task_name = 'ensemble'
            self._stopwatch.start_task(ensemble_task_name)
            proc_ensemble = EnsembleBuilderManager(
                start_time=time.time(),
                time_left_for_ensembles=time_left_for_ensembles,
                backend=copy.deepcopy(self._backend),
                dataset_name=dataset.dataset_name,
                output_type=STRING_TO_OUTPUT_TYPES[dataset.output_type],
                task_type=STRING_TO_TASK_TYPES[self.task_type],
                metrics=[self._metric],
                opt_metric=optimize_metric,
                ensemble_size=self.ensemble_size,
                ensemble_nbest=self.ensemble_nbest,
                max_models_on_disc=self.max_models_on_disc,
                seed=self.seed,
                max_iterations=None,
                read_at_most=sys.maxsize,
                ensemble_memory_limit=self._memory_limit,
                random_state=self.seed,
                precision=precision,
                logger_port=self._logger_port
            )
            self._stopwatch.stop_task(ensemble_task_name)

        # ==> Run SMAC
        smac_task_name = 'runSMAC'
        self._stopwatch.start_task(smac_task_name)
        elapsed_time = self._stopwatch.wall_elapsed(experiment_task_name)
        time_left_for_smac = max(0, total_walltime_limit - elapsed_time)

        self._logger.info("Starting SMAC with %5.2f sec time left" % time_left_for_smac)
        if time_left_for_smac <= 0:
            self._logger.warning(" Not starting SMAC because there is no time left")
        else:

            _proc_smac = AutoMLSMBO(
                config_space=self.search_space,
                dataset_name=dataset.dataset_name,
                backend=self._backend,
                total_walltime_limit=total_walltime_limit,
                func_eval_time_limit=func_eval_time_limit,
                dask_client=self._dask_client,
                memory_limit=self._memory_limit,
                n_jobs=self.n_jobs,
                watcher=self._stopwatch,
                metric=self._metric,
                seed=self.seed,
                include=self.include_components,
                exclude=self.exclude_components,
                disable_file_output=self._disable_file_output,
                all_supported_metrics=self._all_supported_metrics,
                smac_scenario_args=smac_scenario_args,
                get_smac_object_callback=get_smac_object_callback,
                pipeline_config={**self.pipeline_options, **budget_config},
                ensemble_callback=proc_ensemble,
                logger_port=self._logger_port,
                start_num_run=num_run,
                search_space_updates=self.search_space_updates
            )
            try:
                self.run_history, self.trajectory, budget_type = \
                    _proc_smac.run_smbo()
                trajectory_filename = os.path.join(
                    self._backend.get_smac_output_directory_for_run(self.seed),
                    'trajectory.json')
                saveable_trajectory = \
                    [list(entry[:2]) + [entry[2].get_dictionary()] + list(entry[3:])
                     for entry in self.trajectory]
                with open(trajectory_filename, 'w') as fh:
                    json.dump(saveable_trajectory, fh)
            except Exception as e:
                self._logger.exception(str(e))
                raise
        # Wait until the ensemble process is finished to avoid shutting down
        # while the ensemble builder tries to access the data
        self._logger.info("Starting Shutdown")

        if proc_ensemble is not None:
            self.ensemble_performance_history = list(proc_ensemble.history)

            # save the ensemble performance history file
            if len(self.ensemble_performance_history) > 0:
                pd.DataFrame(self.ensemble_performance_history).to_json(
                    os.path.join(self._backend.internals_directory, 'ensemble_history.json'))

            if len(proc_ensemble.futures) > 0:
                future = proc_ensemble.futures.pop()
                # Now we need to wait for the future to return as it cannot be cancelled while it
                # is running: https://stackoverflow.com/a/49203129
                self._logger.info("Ensemble script still running, waiting for it to finish.")
                future.result()
                self._logger.info("Ensemble script finished, continue shutdown.")

        self._logger.info("Closing the dask infrastructure")
        self._close_dask_client()
        self._logger.info("Finished closing the dask infrastructure")

        if load_models:
            self._logger.info("Loading models...")
            self._load_models()
            self._logger.info("Finished loading models...")

        # Clean up the logger
        self._logger.info("Starting to clean up the logger")
        self._clean_logger()

        return self

    def refit(
            self,
            dataset: BaseDataset,
            budget_config: Dict[str, Union[int, str]] = {},
            split_id: int = 0
    ) -> "BaseTask":
        """
        Refit all models found with fit to new data.

        Necessary when using cross-validation. During training, autoPyTorch
        fits each model k times on the dataset, but does not keep any trained
        model and can therefore not be used to predict for new data points.
        This methods fits all models found during a call to fit on the data
        given. This method may also be used together with holdout to avoid
        only using 66% of the training data to fit the final model.
        Args:
            dataset: (Dataset)
                The argument that will provide the dataset splits. It can either
                be a dictionary with the splits, or the dataset object which can
                generate the splits based on different restrictions.
            budget_config: (Optional[Dict[str, Union[int, str]]])
                can contain keys from 'budget_type' and the budget
                specified using 'epochs' or 'runtime'.
            split_id: (int)
                split id to fit on.
        Returns:
            self
        """
        if self.dataset_name is None:
            self.dataset_name = str(uuid.uuid1(clock_seq=os.getpid()))

        if self._logger is None:
            self._logger = self._get_logger(self.dataset_name)

        dataset_requirements = get_dataset_requirements(
            info=self._get_required_dataset_properties(dataset))
        dataset_properties = dataset.get_dataset_properties(dataset_requirements)
        self._backend.save_datamanager(dataset)

        X: Dict[str, Any] = dict({'dataset_properties': dataset_properties,
                                  'backend': self._backend,
                                  'X_train': dataset.train_tensors[0],
                                  'y_train': dataset.train_tensors[1],
                                  'X_test': dataset.test_tensors[0] if dataset.test_tensors is not None else None,
                                  'y_test': dataset.test_tensors[1] if dataset.test_tensors is not None else None,
                                  'train_indices': dataset.splits[split_id][0],
                                  'val_indices': dataset.splits[split_id][1],
                                  'split_id': split_id,
                                  'num_run': 0
                                  })
        X.update({**self.pipeline_options, **budget_config})
        if self.models_ is None or len(self.models_) == 0 or self.ensemble_ is None:
            self._load_models()

        # Refit is not applicable when ensemble_size is set to zero.
        if self.ensemble_ is None:
            raise ValueError("Refit can only be called if 'ensemble_size != 0'")

        for identifier in self.models_:
            model = self.models_[identifier]
            # this updates the model inplace, it can then later be used in
            # predict method

            # try to fit the model. If it fails, shuffle the data. This
            # could alleviate the problem in algorithms that depend on
            # the ordering of the data.
            fit_and_suppress_warnings(self._logger, model, X, y=None)

        self._clean_logger()

        return self

    def fit(self,
            dataset: BaseDataset,
            budget_config: Dict[str, Union[int, str]] = {},
            pipeline_config: Optional[Configuration] = None,
            split_id: int = 0) -> BasePipeline:
        """
        Fit a pipeline on the given task for the budget.
        A pipeline configuration can be specified if None,
        uses default
        Args:
            dataset: (Dataset)
                The argument that will provide the dataset splits. It can either
                be a dictionary with the splits, or the dataset object which can
                generate the splits based on different restrictions.
            budget_config: (Optional[Dict[str, Union[int, str]]])
                can contain keys from 'budget_type' and the budget
                specified using 'epochs' or 'runtime'.
            split_id: (int) (default=0)
                split id to fit on.
            pipeline_config: (Optional[Configuration])
                configuration to fit the pipeline with. If None,
                uses default

        Returns:
            (BasePipeline): fitted pipeline
        """
        if self.dataset_name is None:
            self.dataset_name = str(uuid.uuid1(clock_seq=os.getpid()))

        if self._logger is None:
            self._logger = self._get_logger(self.dataset_name)

        # get dataset properties
        dataset_requirements = get_dataset_requirements(
            info=self._get_required_dataset_properties(dataset))
        dataset_properties = dataset.get_dataset_properties(dataset_requirements)
        self._backend.save_datamanager(dataset)

        # build pipeline
        pipeline = self.build_pipeline(dataset_properties)
        if pipeline_config is not None:
            pipeline.set_hyperparameters(pipeline_config)

        # initialise fit dictionary
        X: Dict[str, Any] = dict({'dataset_properties': dataset_properties,
                                  'backend': self._backend,
                                  'X_train': dataset.train_tensors[0],
                                  'y_train': dataset.train_tensors[1],
                                  'X_test': dataset.test_tensors[0] if dataset.test_tensors is not None else None,
                                  'y_test': dataset.test_tensors[1] if dataset.test_tensors is not None else None,
                                  'train_indices': dataset.splits[split_id][0],
                                  'val_indices': dataset.splits[split_id][1],
                                  'split_id': split_id,
                                  'num_run': 0
                                  })
        X.update({**self.pipeline_options, **budget_config})

        fit_and_suppress_warnings(self._logger, pipeline, X, y=None)

        self._clean_logger()
        return pipeline

    def predict(
            self,
            X_test: np.ndarray,
            batch_size: Optional[int] = None,
            n_jobs: int = 1
    ) -> np.ndarray:
        """Generate the estimator predictions.
        Generate the predictions based on the given examples from the test set.
        Args:
        X_test: (np.ndarray)
            The test set examples.
        Returns:
            Array with estimator predictions.
        """

        # Parallelize predictions across models with n_jobs processes.
        # Each process computes predictions in chunks of batch_size rows.
        if self._logger is None:
            self._logger = self._get_logger("Predict-Logger")

        if self.ensemble_ is None and not self._load_models():
            raise ValueError("No ensemble found. Either fit has not yet "
                             "been called or no ensemble was fitted")

        # Mypy assert
        assert self.ensemble_ is not None, "Load models should error out if no ensemble"
        self.ensemble_ = cast(Union[SingleBest, EnsembleSelection], self.ensemble_)

        if isinstance(self.resampling_strategy, HoldoutValTypes):
            models = self.models_
        elif isinstance(self.resampling_strategy, CrossValTypes):
            models = self.cv_models_

        all_predictions = joblib.Parallel(n_jobs=n_jobs)(
            joblib.delayed(_pipeline_predict)(
                models[identifier], X_test, batch_size, self._logger, STRING_TO_TASK_TYPES[self.task_type]
            )
            for identifier in self.ensemble_.get_selected_model_identifiers()
        )

        if len(all_predictions) == 0:
            raise ValueError('Something went wrong generating the predictions. '
                             'The ensemble should consist of the following '
                             'models: %s, the following models were loaded: '
                             '%s' % (str(list(self.ensemble_.indices_)),
                                     str(list(self.models_))))

        predictions = self.ensemble_.predict(all_predictions)

        self._clean_logger()

        return predictions

    def score(
            self,
            y_pred: np.ndarray,
            y_test: Union[np.ndarray, pd.DataFrame]
    ) -> Dict[str, float]:
        """Calculate the score on the test set.
        Calculate the evaluation measure on the test set.
        Args:
        y_pred: (np.ndarray)
            The test predictions
        y_test: (np.ndarray)
            The test ground truth labels.
        Returns:
            Dict[str, float]: Value of the evaluation metric calculated on the test set.
        """
        if self._metric is None:
            raise ValueError("No metric found. Either fit/search has not been called yet "
                             "or AutoPyTorch failed to infer a metric from the dataset ")
        if self.task_type is None:
            raise ValueError("AutoPytorch failed to infer a task type from the dataset "
                             "Please check the log file for related errors. ")
        return calculate_score(target=y_test, prediction=y_pred,
                               task_type=STRING_TO_TASK_TYPES[self.task_type],
                               metrics=[self._metric])

    def __getstate__(self) -> Dict[str, Any]:
        # Cannot serialize a client!
        self._dask_client = None
        self.logging_server = None  # type: ignore [assignment]
        self.stop_logging_server = None
        return self.__dict__

    def __del__(self) -> None:
        # Clean up the logger
        self._clean_logger()

        self._close_dask_client()

        # When a multiprocessing work is done, the
        # objects are deleted. We don't want to delete run areas
        # until the estimator is deleted
        self._backend.context.delete_directories(force=False)

    @typing.no_type_check
    def get_incumbent_results(
            self
    ):
        pass

    @typing.no_type_check
    def get_incumbent_config(
            self
    ):
        pass<|MERGE_RESOLUTION|>--- conflicted
+++ resolved
@@ -162,11 +162,7 @@
                 delete_tmp_folder_after_terminate=delete_tmp_folder_after_terminate,
                 delete_output_folder_after_terminate=delete_output_folder_after_terminate,
             )
-<<<<<<< HEAD
-        self.task_type = task_type
-=======
         self.task_type = task_type or ""
->>>>>>> dce6a5c1
         self._stopwatch = StopWatch()
 
         self.pipeline_options = replace_string_bool_to_bool(json.load(open(

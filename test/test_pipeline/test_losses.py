--- conflicted
+++ resolved
@@ -44,11 +44,7 @@
     list_predictions = [pred_cross_entropy, torch.empty(4).random_(2), torch.randn(4)]
     list_names = [None, 'BCEWithLogitsLoss', None]
     list_targets = [torch.empty(4, dtype=torch.long).random_(4), torch.empty(4).random_(2), torch.randn(4)]
-<<<<<<< HEAD
-    labels = [torch.empty(20, dtype=torch.long).random_(4), torch.empty(12, dtype=torch.long).random_(2), None]
-=======
     labels = [torch.empty(100, dtype=torch.long).random_(4), torch.empty(100, dtype=torch.long).random_(2), None]
->>>>>>> dce6a5c1
     for dataset_properties, pred, target, name, label in zip(list_properties, list_predictions,
                                                              list_targets, list_names, labels):
         loss = get_loss_instance(dataset_properties=dataset_properties, name=name)

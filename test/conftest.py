import os
import re
import shutil
import time

import dask
import dask.distributed

import numpy as np

import pandas as pd

import pytest

from sklearn.datasets import fetch_openml, make_classification, make_regression

from autoPyTorch.data.tabular_validator import TabularInputValidator
from autoPyTorch.datasets.tabular_dataset import TabularDataset
from autoPyTorch.utils.backend import create
from autoPyTorch.utils.hyperparameter_search_space_update import HyperparameterSearchSpaceUpdates
from autoPyTorch.utils.pipeline import get_dataset_requirements


def slugify(text):
    return re.sub(r'[\[\]]+', '-', text.lower())


@pytest.fixture(scope="function")
def backend(request):
    test_dir = os.path.dirname(__file__)
    tmp = slugify(os.path.join(
        test_dir, '.tmp__%s__%s' % (request.module.__name__, request.node.name)))
    output = slugify(os.path.join(
        test_dir, '.output__%s__%s' % (request.module.__name__, request.node.name)))

    for dir in (tmp, output):
        for i in range(10):
            if os.path.exists(dir):
                try:
                    shutil.rmtree(dir)
                    break
                except OSError:
                    time.sleep(1)

    # Make sure the folders we wanna create do not already exist.
    backend = create(
        tmp,
        output,
        delete_tmp_folder_after_terminate=True,
        delete_output_folder_after_terminate=True,
    )

    def get_finalizer(tmp_dir, output_dir):
        def session_run_at_end():
            for dir in (tmp_dir, output_dir):
                for i in range(10):
                    if os.path.exists(dir):
                        try:
                            shutil.rmtree(dir)
                            break
                        except OSError:
                            time.sleep(1)

        return session_run_at_end

    request.addfinalizer(get_finalizer(tmp, output))

    return backend


@pytest.fixture(scope="function")
def tmp_dir(request):
    return _dir_fixture('tmp', request)


@pytest.fixture(scope="function")
def output_dir(request):
    return _dir_fixture('output', request)


def _dir_fixture(dir_type, request):
    test_dir = os.path.dirname(__file__)
    dir = os.path.join(
        test_dir, '.%s__%s__%s' % (dir_type, request.module.__name__, request.node.name)
    )

    for i in range(10):
        if os.path.exists(dir):
            try:
                shutil.rmtree(dir)
                break
            except OSError:
                pass

    def get_finalizer(dir):
        def session_run_at_end():
            for i in range(10):
                if os.path.exists(dir):
                    try:
                        shutil.rmtree(dir)
                        break
                    except OSError:
                        time.sleep(1)

        return session_run_at_end

    request.addfinalizer(get_finalizer(dir))

    return dir


@pytest.fixture(scope="function")
def dask_client(request):
    """
    This fixture is meant to be called one per pytest session.
    The goal of this function is to create a global client at the start
    of the testing phase. We can create clients at the start of the
    session (this case, as above scope is session), module, class or function
    level.
    The overhead of creating a dask client per class/module/session is something
    that travis cannot handle, so we rely on the following execution flow:
    1- At the start of the pytest session, session_run_at_beginning fixture is called
    to create a global client on port 4567.
    2- Any test that needs a client, would query the global scheduler that allows
    communication through port 4567.
    3- At the end of the test, we shutdown any remaining work being done by any worker
    in the client. This has a maximum 10 seconds timeout. The client object will afterwards
    be empty and when pytest closes, it can safely delete the object without hanging.
    More info on this file can be found on:
    https://docs.pytest.org/en/stable/writing_plugins.html#conftest-py-plugins
    """
    dask.config.set({'distributed.worker.daemon': False})

    client = dask.distributed.Client(n_workers=2, threads_per_worker=1, processes=False)

    def get_finalizer(address):
        def session_run_at_end():
            client = dask.distributed.get_client(address)
            client.shutdown()
            client.close()
            del client

        return session_run_at_end

    request.addfinalizer(get_finalizer(client.scheduler_info()['address']))

    return client


<<<<<<< HEAD
# Dataset fixture to test different scenarios on a scalable way
# Please refer to https://docs.pytest.org/en/stable/fixture.html for details
# on what fixtures are
@pytest.fixture
def fit_dictionary(request):
    return request.getfixturevalue(request.param)


@pytest.fixture
def fit_dictionary_numerical_only(backend):
    X, y = make_classification(
        n_samples=200,
        n_features=10,
        n_informative=6,
        n_redundant=4,
        n_repeated=0,
        n_classes=2,
        n_clusters_per_class=2,
        shuffle=True,
        random_state=0
    )
    X = X.astype('float64')
    validator = TabularInputValidator(is_classification=True).fit(X.copy(), y.copy())
=======
def get_tabular_data(task):
    if task == "classification_numerical_only":
        X, y = make_classification(
            n_samples=200,
            n_features=4,
            n_informative=3,
            n_redundant=1,
            n_repeated=0,
            n_classes=2,
            n_clusters_per_class=2,
            shuffle=True,
            random_state=0
        )
        validator = TabularInputValidator(is_classification=True).fit(X.copy(), y.copy())

    elif task == "classification_categorical_only":
        X, y = fetch_openml(data_id=40981, return_X_y=True, as_frame=True)
        categorical_columns = [column for column in X.columns if X[column].dtype.name == 'category']
        X = X[categorical_columns]
        X = X.iloc[0:200]
        y = y.iloc[0:200]
        validator = TabularInputValidator(is_classification=True).fit(X.copy(), y.copy())

    elif task == "classification_numerical_and_categorical":
        X, y = fetch_openml(data_id=40981, return_X_y=True, as_frame=True)
        X = X.iloc[0:200]
        y = y.iloc[0:200]
        validator = TabularInputValidator(is_classification=True).fit(X.copy(), y.copy())

    elif task == "regression_numerical_only":
        X, y = make_regression(n_samples=200,
                               n_features=4,
                               n_informative=3,
                               n_targets=1,
                               shuffle=True,
                               random_state=0)
        y = (y - y.mean()) / y.std()
        validator = TabularInputValidator(is_classification=False).fit(X.copy(), y.copy())

    elif task == "regression_categorical_only":
        X, y = fetch_openml("cholesterol", return_X_y=True, as_frame=True)
        categorical_columns = [column for column in X.columns if X[column].dtype.name == 'category']
        X = X[categorical_columns]

        # fill nan values for now since they are not handled properly yet
        for column in X.columns:
            if X[column].dtype.name == "category":
                X[column] = pd.Categorical(X[column],
                                           categories=list(X[column].cat.categories) + ["missing"]).fillna("missing")
            else:
                X[column] = X[column].fillna(0)

        X = X.iloc[0:200]
        y = y.iloc[0:200]
        y = (y - y.mean()) / y.std()
        validator = TabularInputValidator(is_classification=False).fit(X.copy(), y.copy())

    elif task == "regression_numerical_and_categorical":
        X, y = fetch_openml("cholesterol", return_X_y=True, as_frame=True)

        # fill nan values for now since they are not handled properly yet
        for column in X.columns:
            if X[column].dtype.name == "category":
                X[column] = pd.Categorical(X[column],
                                           categories=list(X[column].cat.categories) + ["missing"]).fillna("missing")
            else:
                X[column] = X[column].fillna(0)

        X = X.iloc[0:200]
        y = y.iloc[0:200]
        y = (y - y.mean()) / y.std()
        validator = TabularInputValidator(is_classification=False).fit(X.copy(), y.copy())

    else:
        raise ValueError("Unsupported task {}".format(task))

    return X, y, validator


def get_fit_dictionary(X, y, validator, backend):
>>>>>>> dce6a5c1
    datamanager = TabularDataset(
        X=X, Y=y,
        validator=validator,
        X_test=X, Y_test=y,
    )

    info = datamanager.get_required_dataset_info()

    dataset_properties = datamanager.get_dataset_properties(get_dataset_requirements(info))
<<<<<<< HEAD
    fit_dictionary = {
        'X_train': datamanager.train_tensors[0],
        'y_train': datamanager.train_tensors[1],
        'train_indices': datamanager.splits[0][0],
        'val_indices': datamanager.splits[0][1],
        'dataset_properties': dataset_properties,
        'num_run': np.random.randint(50),
        'device': 'cpu',
        'budget_type': 'epochs',
        'epochs': 1,
        'torch_num_threads': 1,
        'early_stopping': 20,
        'working_dir': '/tmp',
        'use_tensorboard_logger': True,
        'use_pynisher': False,
        'metrics_during_training': True,
        'split_id': 0,
        'backend': backend,
    }
    backend.save_datamanager(datamanager)
    return fit_dictionary


@pytest.fixture
def fit_dictionary_categorical_only(backend):
    X, y = fetch_openml(data_id=40981, return_X_y=True, as_frame=True)
    categorical_columns = [column for column in X.columns if X[column].dtype.name == 'category']
    X = X[categorical_columns]
    X = X.iloc[0:200]
    y = y.iloc[0:200]
    validator = TabularInputValidator(is_classification=True).fit(X.copy(), y.copy())
    datamanager = TabularDataset(
        X=X, Y=y,
        validator=validator,
        X_test=X, Y_test=y,
    )
    info = datamanager.get_required_dataset_info()

    dataset_properties = datamanager.get_dataset_properties(get_dataset_requirements(info))
=======

>>>>>>> dce6a5c1
    fit_dictionary = {
        'X_train': datamanager.train_tensors[0],
        'y_train': datamanager.train_tensors[1],
        'train_indices': datamanager.splits[0][0],
        'val_indices': datamanager.splits[0][1],
        'dataset_properties': dataset_properties,
        'num_run': np.random.randint(50),
        'device': 'cpu',
        'budget_type': 'epochs',
        'epochs': 100,
        'torch_num_threads': 1,
        'early_stopping': 10,
        'working_dir': '/tmp',
        'use_tensorboard_logger': True,
        'use_pynisher': False,
        'metrics_during_training': True,
        'split_id': 0,
        'backend': backend,
    }
    backend.save_datamanager(datamanager)
    return fit_dictionary


@pytest.fixture
<<<<<<< HEAD
def fit_dictionary_num_and_categorical(backend):
    X, y = fetch_openml(data_id=40981, return_X_y=True, as_frame=True)
    X = X.iloc[0:200]
    y = y.iloc[0:200]
    validator = TabularInputValidator(is_classification=True).fit(X.copy(), y.copy())
    datamanager = TabularDataset(
        X=X, Y=y,
        validator=validator,
        X_test=X, Y_test=y,
    )
    info = datamanager.get_required_dataset_info()
=======
def fit_dictionary_tabular_dummy(request, backend):
    if request.param == "classification":
        X, y, validator = get_tabular_data("classification_numerical_only")
    elif request.param == "regression":
        X, y, validator = get_tabular_data("regression_numerical_only")
    else:
        raise ValueError("Unsupported indirect fixture {}".format(request.param))
    return get_fit_dictionary(X, y, validator, backend)
>>>>>>> dce6a5c1


<<<<<<< HEAD
    fit_dictionary = {
        'X_train': datamanager.train_tensors[0],
        'y_train': datamanager.train_tensors[1],
        'train_indices': datamanager.splits[0][0],
        'val_indices': datamanager.splits[0][1],
        'dataset_properties': dataset_properties,
        'num_run': np.random.randint(50),
        'device': 'cpu',
        'budget_type': 'epochs',
        'epochs': 1,
        'torch_num_threads': 1,
        'early_stopping': 20,
        'working_dir': '/tmp',
        'use_tensorboard_logger': True,
        'use_pynisher': False,
        'metrics_during_training': True,
        'split_id': 0,
        'backend': backend,
    }
    backend.save_datamanager(datamanager)
    return fit_dictionary
=======
@pytest.fixture
def fit_dictionary_tabular(request, backend):
    X, y, validator = get_tabular_data(request.param)
    return get_fit_dictionary(X, y, validator, backend)
>>>>>>> dce6a5c1


@pytest.fixture
def dataset(request):
    return request.getfixturevalue(request.param)


@pytest.fixture
def dataset_traditional_classifier_num_only():
    X, y = make_classification(
        n_samples=200,
        n_features=4,
        n_informative=3,
        n_redundant=1,
        n_repeated=0,
        n_classes=2,
        n_clusters_per_class=2,
        shuffle=True,
        random_state=0
    )
    return X, y


@pytest.fixture
def dataset_traditional_classifier_categorical_only():
    X, y = fetch_openml(data_id=40981, return_X_y=True, as_frame=True)
    categorical_columns = [column for column in X.columns if X[column].dtype.name == 'category']
    X = X[categorical_columns]
    X, y = X[:200].to_numpy(), y[:200].to_numpy().astype(np.int)
    return X, y


@pytest.fixture
def dataset_traditional_classifier_num_categorical():
    X, y = fetch_openml(data_id=40981, return_X_y=True, as_frame=True)
    y = y.astype(np.int)
    X, y = X[:200].to_numpy(), y[:200].to_numpy().astype(np.int)
    return X, y


@pytest.fixture
def search_space_updates():
    updates = HyperparameterSearchSpaceUpdates()
    updates.append(node_name="imputer",
                   hyperparameter="numerical_strategy",
                   value_range=("mean", "most_frequent"),
                   default_value="mean")
    updates.append(node_name="data_loader",
                   hyperparameter="batch_size",
                   value_range=[16, 512],
                   default_value=32)
    updates.append(node_name="lr_scheduler",
                   hyperparameter="CosineAnnealingLR:T_max",
                   value_range=[50, 60],
                   default_value=55)
    updates.append(node_name='network_backbone',
                   hyperparameter='ResNetBackbone:dropout',
                   value_range=[0, 0.5],
                   default_value=0.2)
    return updates


@pytest.fixture
def error_search_space_updates():
    updates = HyperparameterSearchSpaceUpdates()
    updates.append(node_name="imputer",
                   hyperparameter="num_str",
                   value_range=("mean", "most_frequent"),
                   default_value="mean")
    updates.append(node_name="data_loader",
                   hyperparameter="batch_size",
                   value_range=[16, 512],
                   default_value=32)
    updates.append(node_name="lr_scheduler",
                   hyperparameter="CosineAnnealingLR:T_max",
                   value_range=[50, 60],
                   default_value=55)
    updates.append(node_name='network_backbone',
                   hyperparameter='ResNetBackbone:dropout',
                   value_range=[0, 0.5],
                   default_value=0.2)
    return updates<|MERGE_RESOLUTION|>--- conflicted
+++ resolved
@@ -147,31 +147,6 @@
     return client
 
 
-<<<<<<< HEAD
-# Dataset fixture to test different scenarios on a scalable way
-# Please refer to https://docs.pytest.org/en/stable/fixture.html for details
-# on what fixtures are
-@pytest.fixture
-def fit_dictionary(request):
-    return request.getfixturevalue(request.param)
-
-
-@pytest.fixture
-def fit_dictionary_numerical_only(backend):
-    X, y = make_classification(
-        n_samples=200,
-        n_features=10,
-        n_informative=6,
-        n_redundant=4,
-        n_repeated=0,
-        n_classes=2,
-        n_clusters_per_class=2,
-        shuffle=True,
-        random_state=0
-    )
-    X = X.astype('float64')
-    validator = TabularInputValidator(is_classification=True).fit(X.copy(), y.copy())
-=======
 def get_tabular_data(task):
     if task == "classification_numerical_only":
         X, y = make_classification(
@@ -252,7 +227,6 @@
 
 
 def get_fit_dictionary(X, y, validator, backend):
->>>>>>> dce6a5c1
     datamanager = TabularDataset(
         X=X, Y=y,
         validator=validator,
@@ -262,49 +236,6 @@
     info = datamanager.get_required_dataset_info()
 
     dataset_properties = datamanager.get_dataset_properties(get_dataset_requirements(info))
-<<<<<<< HEAD
-    fit_dictionary = {
-        'X_train': datamanager.train_tensors[0],
-        'y_train': datamanager.train_tensors[1],
-        'train_indices': datamanager.splits[0][0],
-        'val_indices': datamanager.splits[0][1],
-        'dataset_properties': dataset_properties,
-        'num_run': np.random.randint(50),
-        'device': 'cpu',
-        'budget_type': 'epochs',
-        'epochs': 1,
-        'torch_num_threads': 1,
-        'early_stopping': 20,
-        'working_dir': '/tmp',
-        'use_tensorboard_logger': True,
-        'use_pynisher': False,
-        'metrics_during_training': True,
-        'split_id': 0,
-        'backend': backend,
-    }
-    backend.save_datamanager(datamanager)
-    return fit_dictionary
-
-
-@pytest.fixture
-def fit_dictionary_categorical_only(backend):
-    X, y = fetch_openml(data_id=40981, return_X_y=True, as_frame=True)
-    categorical_columns = [column for column in X.columns if X[column].dtype.name == 'category']
-    X = X[categorical_columns]
-    X = X.iloc[0:200]
-    y = y.iloc[0:200]
-    validator = TabularInputValidator(is_classification=True).fit(X.copy(), y.copy())
-    datamanager = TabularDataset(
-        X=X, Y=y,
-        validator=validator,
-        X_test=X, Y_test=y,
-    )
-    info = datamanager.get_required_dataset_info()
-
-    dataset_properties = datamanager.get_dataset_properties(get_dataset_requirements(info))
-=======
-
->>>>>>> dce6a5c1
     fit_dictionary = {
         'X_train': datamanager.train_tensors[0],
         'y_train': datamanager.train_tensors[1],
@@ -329,19 +260,6 @@
 
 
 @pytest.fixture
-<<<<<<< HEAD
-def fit_dictionary_num_and_categorical(backend):
-    X, y = fetch_openml(data_id=40981, return_X_y=True, as_frame=True)
-    X = X.iloc[0:200]
-    y = y.iloc[0:200]
-    validator = TabularInputValidator(is_classification=True).fit(X.copy(), y.copy())
-    datamanager = TabularDataset(
-        X=X, Y=y,
-        validator=validator,
-        X_test=X, Y_test=y,
-    )
-    info = datamanager.get_required_dataset_info()
-=======
 def fit_dictionary_tabular_dummy(request, backend):
     if request.param == "classification":
         X, y, validator = get_tabular_data("classification_numerical_only")
@@ -350,37 +268,12 @@
     else:
         raise ValueError("Unsupported indirect fixture {}".format(request.param))
     return get_fit_dictionary(X, y, validator, backend)
->>>>>>> dce6a5c1
-
-
-<<<<<<< HEAD
-    fit_dictionary = {
-        'X_train': datamanager.train_tensors[0],
-        'y_train': datamanager.train_tensors[1],
-        'train_indices': datamanager.splits[0][0],
-        'val_indices': datamanager.splits[0][1],
-        'dataset_properties': dataset_properties,
-        'num_run': np.random.randint(50),
-        'device': 'cpu',
-        'budget_type': 'epochs',
-        'epochs': 1,
-        'torch_num_threads': 1,
-        'early_stopping': 20,
-        'working_dir': '/tmp',
-        'use_tensorboard_logger': True,
-        'use_pynisher': False,
-        'metrics_during_training': True,
-        'split_id': 0,
-        'backend': backend,
-    }
-    backend.save_datamanager(datamanager)
-    return fit_dictionary
-=======
+
+
 @pytest.fixture
 def fit_dictionary_tabular(request, backend):
     X, y, validator = get_tabular_data(request.param)
     return get_fit_dictionary(X, y, validator, backend)
->>>>>>> dce6a5c1
 
 
 @pytest.fixture
